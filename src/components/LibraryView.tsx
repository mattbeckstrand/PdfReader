import { Clock, FileText, Grid3x3, List, Plus, Search, Star } from 'lucide-react';
import React, { useCallback, useMemo, useState } from 'react';
import { PrimaryButton } from '../shared/components/PrimaryButton';
import { SegmentedControl } from '../shared/components/SegmentedControl';
import { TextField } from '../shared/components/TextField';
import type { LibraryDocument, LibraryViewMode } from '../types/library';

// ===================================================================
// Types
// ===================================================================

interface LibraryViewProps {
  documents: LibraryDocument[];
  onOpenDocument: (doc: LibraryDocument) => void;
  onAddDocument: () => void;
  onSignOut?: () => void;
  userEmail?: string;
}

// ===================================================================
// Component
// ===================================================================

/**
 * Library view for browsing all PDF documents
 *
 * Phase 1 Features:
 * - Grid/List view toggle
 * - Recently opened section
 * - Search by title
 * - Sort options
 * - Thumbnail previews
 */
export const LibraryView: React.FC<LibraryViewProps> = ({
  documents,
  onOpenDocument,
  onAddDocument,
  onSignOut,
  userEmail,
}) => {
  const theme = document.documentElement.getAttribute('data-theme') || 'dark';
  // ===================================================================
  // Helpers (pure, typed)
  // ===================================================================

  const getInitials = useCallback((title: string): string => {
    const words = title
      .split(/[\s_-]+/)
      .filter(Boolean)
      .slice(0, 3);
    if (words.length === 0) return 'PDF';
    const letters = words.map(w => w.charAt(0).toUpperCase());
    return letters.join('').slice(0, 3);
  }, []);

  const getThumbGradient = useCallback(
    (seed: string): string => {
      // Deterministic but grayscale: map seed to two lightness levels
      let hash = 0;
      for (let i = 0; i < seed.length; i++) {
        hash = (hash * 31 + seed.charCodeAt(i)) >>> 0;
      }

      // Light mode: lighter gradients (85%-95%), Dark mode: darker gradients (12%-23%)
      if (theme === 'light') {
        const l1 = 88 + (hash % 7); // 88% - 94%
        const l2 = 80 + ((hash >> 3) % 8); // 80% - 87%
        return `linear-gradient(135deg, hsl(0 0% ${l1}% / 1), hsl(0 0% ${l2}% / 1))`;
      } else {
        const l1 = 18 + (hash % 6); // 18% - 23%
        const l2 = 12 + ((hash >> 3) % 6); // 12% - 17%
        return `linear-gradient(135deg, hsl(0 0% ${l1}% / 1), hsl(0 0% ${l2}% / 1))`;
      }
    },
    [theme]
  );
  // ===================================================================
  // State
  // ===================================================================

  const [viewMode, setViewMode] = useState<LibraryViewMode>('grid');
  const [searchQuery, setSearchQuery] = useState('');

  // ===================================================================
  // Computed Values
  // ===================================================================

  // Recently opened (last 5)
  const recentDocuments = useMemo(() => {
    return [...documents]
      .filter(doc => doc.lastOpened)
      .sort((a, b) => {
        const dateA = a.lastOpened ? new Date(a.lastOpened).getTime() : 0;
        const dateB = b.lastOpened ? new Date(b.lastOpened).getTime() : 0;
        return dateB - dateA;
      })
      .slice(0, 5);
  }, [documents]);

  // Filtered and sorted documents (always sorted by recent)
  const filteredDocuments = useMemo(() => {
    let filtered = documents;

    // Search filter
    if (searchQuery) {
      const query = searchQuery.toLowerCase();
      filtered = filtered.filter(
        doc => doc.title.toLowerCase().includes(query) || doc.author?.toLowerCase().includes(query)
      );
    }

    // Sort by recently opened
    const sorted = [...filtered].sort((a, b) => {
      const dateA = a.lastOpened ? new Date(a.lastOpened).getTime() : 0;
      const dateB = b.lastOpened ? new Date(b.lastOpened).getTime() : 0;
      return dateB - dateA;
    });

    return sorted;
  }, [documents, searchQuery]);

  // ===================================================================
  // Handlers
  // ===================================================================

  const handleDocumentClick = useCallback(
    (doc: LibraryDocument) => {
      onOpenDocument(doc);
    },
    [onOpenDocument]
  );

  // ===================================================================
  // Render Helpers
  // ===================================================================

  const renderDocumentCard = (doc: LibraryDocument) => {
    const progressPercent = Math.round(doc.readingProgress * 100);
    const thumbBg = getThumbGradient(doc.title);
    const initials = getInitials(doc.title);

    return (
      <div
        key={doc.id}
        onClick={() => handleDocumentClick(doc)}
        className="card"
        style={{ position: 'relative' }}
      >
        {/* Thumbnail */}
        <div
          className="card-thumb"
          style={{
            background: doc.thumbnail
              ? `url(${doc.thumbnail}) center / contain no-repeat`
              : thumbBg,
          }}
        >
          {!doc.thumbnail && (
            <div
              className="thumb-initials"
              aria-hidden
              style={{
                fontSize: '60px',
                color: theme === 'light' ? 'rgba(0, 0, 0, 0.08)' : 'rgba(255, 255, 255, 0.14)',
              }}
            >
              {initials}
            </div>
          )}

          {/* Chips */}
          <div className="thumb-chip thumb-chip--tl">PDF</div>
          <div className="thumb-chip thumb-chip--bl">
            <span style={{ display: 'inline-flex', alignItems: 'center', gap: '6px' }}>
              <FileText size={12} strokeWidth={2} /> {doc.pageCount} pages
            </span>
          </div>

          {/* Favorite Star */}
          {doc.isFavorite && (
            <div className="fav-badge">
              <Star size={14} fill="#fbbf24" color="#fbbf24" strokeWidth={1.5} />
            </div>
          )}

          {/* Progress indicator overlay */}
          {progressPercent > 0 && (
            <div className="card-progress">
              <div style={{ width: `${progressPercent}%` }} />
            </div>
          )}
        </div>

        {/* Info Section */}
        <div className="card-info">
          {/* Title */}
          <h3 className="card-title" title={doc.title}>
            {doc.title}
          </h3>

          {/* Author */}
          {doc.author && <p className="card-author">{doc.author}</p>}

          {/* Metadata */}
          <div className="card-meta" style={{ marginTop: doc.author ? '0' : '12px' }}>
            <span style={{ display: 'flex', alignItems: 'center', gap: '4px' }}>
              <FileText size={12} strokeWidth={2} />
              {doc.pageCount} pages
            </span>
            {doc.currentPage > 1 && (
              <span style={{ display: 'flex', alignItems: 'center', gap: '4px' }}>
                <span style={{ opacity: 0.5 }}>•</span>
                Page {doc.currentPage}
              </span>
            )}
          </div>

          {/* Progress info */}
          {progressPercent > 0 && (
            <div
              style={{
                marginTop: '14px',
                paddingTop: '14px',
                borderTop: '1px solid var(--stroke-1)',
                display: 'flex',
                justifyContent: 'space-between',
                alignItems: 'center',
              }}
            >
              <span
                style={{
                  fontSize: '11px',
                  color: 'var(--text-2)',
                  fontWeight: 500,
                  textTransform: 'uppercase',
                  letterSpacing: '0.05em',
                }}
              >
                Progress
              </span>
              <span style={{ fontSize: '13px', color: 'var(--text-1)', fontWeight: 600 }}>
                {progressPercent}%
              </span>
            </div>
          )}
        </div>
      </div>
    );
  };

  // ===================================================================
  // Render
  // ===================================================================

  return (
    <div className="library-bg">
      <div className="library-container">
        {/* Header */}
<<<<<<< HEAD
        <div style={{ marginBottom: '56px' }}>
          <div className="library-header" style={{ marginBottom: '32px', position: 'relative' }}>
            <div>
              <h1>Library</h1>
              <p>Your personal reading collection</p>
            </div>

            {/* Sign Out Button */}
            {onSignOut && (
              <div
                style={{
                  position: 'absolute',
                  top: 0,
                  right: 0,
                  display: 'flex',
                  flexDirection: 'column',
                  alignItems: 'flex-end',
                  gap: '8px',
                }}
              >
                {userEmail && (
                  <div
                    style={{
                      fontSize: '13px',
                      color: 'var(--text-3)',
                    }}
                  >
                    {userEmail}
                  </div>
                )}
                <button
                  onClick={onSignOut}
                  style={{
                    padding: '8px 16px',
                    fontSize: '13px',
                    fontWeight: '500',
                    border: '1px solid var(--stroke-1)',
                    borderRadius: 'var(--radius-md)',
                    backgroundColor: 'var(--surface-2)',
                    color: 'var(--text-2)',
                    cursor: 'pointer',
                    transition: 'all 0.15s ease',
                  }}
                  onMouseEnter={e => {
                    e.currentTarget.style.backgroundColor = 'var(--surface-3)';
                    e.currentTarget.style.color = 'var(--text-1)';
                  }}
                  onMouseLeave={e => {
                    e.currentTarget.style.backgroundColor = 'var(--surface-2)';
                    e.currentTarget.style.color = 'var(--text-2)';
                  }}
                >
                  Sign Out
                </button>
              </div>
            )}
=======
        <div style={{ marginBottom: '40px' }}>
          <div className="library-header" style={{ marginBottom: '20px' }}>
            <h1>Library</h1>
            <p>Your personal reading collection</p>
>>>>>>> d638e439
          </div>

          {/* Featured Add Button + View Toggle */}
          <div className="library-cta" style={{ marginBottom: '20px' }}>
            <div className="cta-row">
              <PrimaryButton onClick={onAddDocument}>
                <Plus size={20} />
                Import PDF
              </PrimaryButton>
              <SegmentedControl
                value={viewMode}
                onChange={v => setViewMode(v)}
                options={[
                  {
                    value: 'grid',
                    label: (
                      <span style={{ display: 'inline-flex', alignItems: 'center', gap: '8px' }}>
                        <Grid3x3 size={16} /> Grid
                      </span>
                    ),
                  },
                  {
                    value: 'list',
                    label: (
                      <span style={{ display: 'inline-flex', alignItems: 'center', gap: '8px' }}>
                        <List size={16} /> List
                      </span>
                    ),
                  },
                ]}
              />
            </div>
          </div>

          {/* Toolbar */}
          <div className="toolbar">
            {/* Search */}
            <div className="toolbar-left">
              <TextField
                value={searchQuery}
                onChange={setSearchQuery}
                placeholder="Search documents..."
                icon={<Search size={18} style={{ color: 'var(--text-muted)' }} />}
              />
            </div>
          </div>
        </div>

        {/* Recently Opened Section */}
        {recentDocuments.length > 0 && !searchQuery && (
          <div style={{ marginBottom: '32px' }}>
            <div className="section-title">
              <Clock size={18} />
              <h2>Recently Opened</h2>
            </div>
            <div className="recent-row">{recentDocuments.map(doc => renderDocumentCard(doc))}</div>
          </div>
        )}

        {/* All Documents Section */}
        <div>
          <div className="section-title" style={{ marginBottom: '24px' }}>
            <FileText size={18} />
            <h2>{searchQuery ? 'Search Results' : 'All Documents'}</h2>
          </div>

          {filteredDocuments.length === 0 ? (
            <div className="empty">
              <div className="circle">
                <FileText size={32} style={{ color: 'var(--text-muted)' }} />
              </div>
              <h3>{searchQuery ? 'No documents found' : 'Your library is empty'}</h3>
              <p>
                {searchQuery
                  ? 'Try adjusting your search terms or browse all documents'
                  : 'Add your first PDF to start reading with AI assistance'}
              </p>
              {!searchQuery && (
                <PrimaryButton onClick={onAddDocument}>
                  <Plus size={18} />
                  Import Your First PDF
                </PrimaryButton>
              )}
            </div>
          ) : (
            <div
              className="doc-grid"
              style={{
                gridTemplateColumns: viewMode === 'grid' ? undefined : '1fr',
                gap: viewMode === 'grid' ? undefined : '16px',
              }}
            >
              {filteredDocuments.map(doc => renderDocumentCard(doc))}
            </div>
          )}
        </div>
      </div>
    </div>
  );
};<|MERGE_RESOLUTION|>--- conflicted
+++ resolved
@@ -256,7 +256,6 @@
     <div className="library-bg">
       <div className="library-container">
         {/* Header */}
-<<<<<<< HEAD
         <div style={{ marginBottom: '56px' }}>
           <div className="library-header" style={{ marginBottom: '32px', position: 'relative' }}>
             <div>
@@ -313,12 +312,6 @@
                 </button>
               </div>
             )}
-=======
-        <div style={{ marginBottom: '40px' }}>
-          <div className="library-header" style={{ marginBottom: '20px' }}>
-            <h1>Library</h1>
-            <p>Your personal reading collection</p>
->>>>>>> d638e439
           </div>
 
           {/* Featured Add Button + View Toggle */}
