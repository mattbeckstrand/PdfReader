--- conflicted
+++ resolved
@@ -23,10 +23,7 @@
   highlightColor?: string;
   onTextHighlight?: (highlight: Omit<HighlightData, 'id' | 'timestamp'>) => void;
   zoom?: number;
-<<<<<<< HEAD
   orientation?: number;
-=======
->>>>>>> 3d98104b
 }
 
 // ===================================================================
@@ -82,10 +79,7 @@
   highlightColor = 'yellow',
   onTextHighlight,
   zoom = 1,
-<<<<<<< HEAD
   orientation = 0,
-=======
->>>>>>> 3d98104b
 }) => {
   // ===================================================================
   // Refs
@@ -269,11 +263,7 @@
     } catch (err) {
       console.error(`❌ Failed to render page ${pageNumber}:`, err);
     }
-<<<<<<< HEAD
   }, [page, pageNumber, containerWidth, orientation, onCanvasReady]);
-=======
-  }, [page, pageNumber, containerWidth, onCanvasReady]);
->>>>>>> 3d98104b
 
   // ===================================================================
   // Effects
